--- conflicted
+++ resolved
@@ -5381,45 +5381,45 @@
     }
 
     /**
-<<<<<<< HEAD
-     * If the source Observable completes after emitting a single item, return
-     * an Observable that emits that item. If the source Observable emits more
-     * than one item or no items, throw an IllegalArgumentException.
-     * <p>
-     * <img width="640" src="https://raw.github.com/wiki/Netflix/RxJava/images/rx-operators/single.png">
-=======
-      * Create an Observable that skips values before the given time ellapses.
-      * @param time the length of the time window
-      * @param unit the time unit
-      * @return an Observable that skips values before the given time ellapses
-      */
-     public Observable<T> skip(long time, TimeUnit unit) {
-         return skip(time, unit, Schedulers.threadPoolForComputation());
-     }
+     * Create an Observable that skips values before the given time ellapses.
+     * 
+     * @param time
+     *            the length of the time window
+     * @param unit
+     *            the time unit
+     * @return an Observable that skips values before the given time ellapses
+     */
+    public Observable<T> skip(long time, TimeUnit unit) {
+        return skip(time, unit, Schedulers.threadPoolForComputation());
+    }
  
-     /**
-      * Create an Observable that skips values before the given time
-      * elapses while waiting on the given scheduler.
-      * @param time the length of the time window
-      * @param unit the time unit
-      * @param scheduler the scheduler where the timed wait happens
-      * @return an Observable that skips values before the given time
-      * elapses while waiting on the given scheduler
-      */
-     public Observable<T> skip(long time, TimeUnit unit, Scheduler scheduler) {
-         return create(new OperationSkip.SkipTimed<T>(this, time, unit, scheduler));
-     }
+    /**
+     * Create an Observable that skips values before the given time
+     * elapses while waiting on the given scheduler.
+     * 
+     * @param time
+     *            the length of the time window
+     * @param unit
+     *            the time unit
+     * @param scheduler
+     *            the scheduler where the timed wait happens
+     * @return an Observable that skips values before the given time
+     *         elapses while waiting on the given scheduler
+     */
+    public Observable<T> skip(long time, TimeUnit unit, Scheduler scheduler) {
+        return create(new OperationSkip.SkipTimed<T>(this, time, unit, scheduler));
+    }
  
     /**
      * If the Observable completes after emitting a single item, return an
      * Observable containing that item. If it emits more than one item or no
      * item, throw an IllegalArgumentException.
->>>>>>> eb295958
      * 
      * @return an Observable that emits the single item emitted by the source
      *         Observable that matches the predicate
-     * @throws IllegalArgumentException if the source emits more than one item
-     *                                  or no items
+     * @throws IllegalArgumentException
+     *             if the source emits more than one item
+     *             or no items
      * @see <a href="https://github.com/Netflix/RxJava/wiki/Observable-Utility-Operators#single-and-singleordefault">RxJava Wiki: single()</a>
      * @see MSDN: <code>Observable.singleAsync()</code>
      */
